import os
import re
import shutil
import logging
import sys

import pandas as pd
import yaml
import json

from utils.output_parse import get_distinct_field_values, get_output_file_types
from utils.tasks_json_parser import read_tasks_config
from utils.lookup import get_location_from_fips, STATE_FIPS

# State abbreviation mapping
STATE_ABBR = {
    'Alabama': 'AL', 'Alaska': 'AK', 'Arizona': 'AZ', 'Arkansas': 'AR', 'California': 'CA',
    'Colorado': 'CO', 'Connecticut': 'CT', 'Delaware': 'DE', 'District of Columbia': 'DC',
    'Florida': 'FL', 'Georgia': 'GA', 'Hawaii': 'HI', 'Idaho': 'ID', 'Illinois': 'IL',
    'Indiana': 'IN', 'Iowa': 'IA', 'Kansas': 'KS', 'Kentucky': 'KY', 'Louisiana': 'LA',
    'Maine': 'ME', 'Maryland': 'MD', 'Massachusetts': 'MA', 'Michigan': 'MI', 'Minnesota': 'MN',
    'Mississippi': 'MS', 'Missouri': 'MO', 'Montana': 'MT', 'Nebraska': 'NE', 'Nevada': 'NV',
    'New Hampshire': 'NH', 'New Jersey': 'NJ', 'New Mexico': 'NM', 'New York': 'NY',
    'North Carolina': 'NC', 'North Dakota': 'ND', 'Ohio': 'OH', 'Oklahoma': 'OK', 'Oregon': 'OR',
    'Pennsylvania': 'PA', 'Rhode Island': 'RI', 'South Carolina': 'SC', 'South Dakota': 'SD',
    'Tennessee': 'TN', 'Texas': 'TX', 'Utah': 'UT', 'Vermont': 'VT', 'Virginia': 'VA',
    'Washington': 'WA', 'West Virginia': 'WV', 'Wisconsin': 'WI', 'Wyoming': 'WY',
    'American Samoa': 'AS', 'Guam': 'GU', 'Northern Mariana Islands': 'MP',
    'Puerto Rico': 'PR', 'Virgin Islands': 'VI', 'United States': 'US'
}


def get_origin_date_from_tasks_json(round_id, config):
    """
    Extract the origin date from tasks.json configuration.

    Parameters:
        config: The tasks.json configuration object

    Returns:
        str: The origin date in ISO 8601 format (YYYY-MM-DD)
    """
    # Go through all rounds and tasks
    for round_config in config.get_all_rounds():
        config_round_id = round_config.round_id
        if config_round_id == round_id:
            for task in round_config.model_tasks:
                # Access origin_date directly
                if hasattr(task, 'origin_date') and task.origin_date:
                    return task.origin_date.isoformat()  # Convert to ISO 8601 format

    return None  # Return None if no origin date is found


def calculate_temporal_coverage(round_id, config, global_field_values_dict):
    origin_dates = get_distinct_task_from_tasks_json(round_id, "origin_date", config, global_field_values_dict)
    horizons = get_distinct_task_from_tasks_json(round_id, "horizon", config, global_field_values_dict, sort=False)
    # cast horizons to int
    horizons = [int(horizon) for horizon in horizons]
    # Calculate temporal coverage, origin_date - 1 + horizon * 7
    temporal_coverage = {}
    for origin_date in origin_dates:
        ##get the max horizon for each origin_date
        max_horizon = max(horizons)
        ## convert origin_date to datetime object
        origin_date_datetime = pd.to_datetime(origin_date)
        ## calculate temporal coverage
        ## subtract 1 from origin_date
        startDate = origin_date_datetime

        ## add max_horizon * 7 to origin_date
        endDate = startDate - pd.DateOffset(days=1) + pd.DateOffset(weeks=max_horizon)
        temporal_coverage["startDate"] = startDate
        temporal_coverage["endDate"] = endDate

    return temporal_coverage


def get_distinct_task_from_tasks_json(round_id, task_name, config, global_field_values_dict, sort=True):
    """
    Extract all unique location values (both required and optional) from tasks.json.

    Parameters:
        config: The tasks.json configuration object

    Returns:
        list: A sorted list of unique location codes
    """
    task_values = set()

    for round_config in config.get_all_rounds():
        config_round_id = round_config.round_id
        if config_round_id == round_id:
            for task in round_config.model_tasks:
                # Access task_ids to get location information
                if hasattr(task, 'task_ids'):
                    # Add required locations if they exist

                    if task.task_ids[task_name].required is not None:
                        for task_value in task.task_ids[task_name].required:
                            if task_value in global_field_values_dict[task_name]:
                                task_values.add(str(task_value))
                            else:
                                print("Skipping required" + task_name + " not in global field values:", task_value)

                    # Add optional locations if they exist
                    if task.task_ids[task_name].optional is not None:
                        for task_value in task.task_ids[task_name].optional:
                            if task_value in global_field_values_dict[task_name]:
                                task_values.add(str(task_value))
                            else:
                                print("Skipping optional " + task_name + " not in global field values:", task_value)
            if sort:
                return sorted(list(task_values))
            else:
                return list(task_values)
    return []


def setup_logging(data_dir="data"):
    """Setup logging to both console and file."""
    # Create data directory if it doesn't exist
    os.makedirs(data_dir, exist_ok=True)

    # Configure logging to write to both file and console
    log_file = os.path.join(data_dir, "last_run.log")

    # Configure root logger
    logger = logging.getLogger()
    logger.setLevel(logging.INFO)

    # Remove any existing handlers
    for handler in logger.handlers[:]:
        logger.removeHandler(handler)

    # File handler
    file_handler = logging.FileHandler(log_file, mode='w')
    file_formatter = logging.Formatter('%(asctime)s - %(levelname)s - %(message)s')
    file_handler.setFormatter(file_formatter)

    # Console handler
    console_handler = logging.StreamHandler(sys.stdout)
    console_formatter = logging.Formatter('%(message)s')
    console_handler.setFormatter(console_formatter)

    # Add handlers
    logger.addHandler(file_handler)
    logger.addHandler(console_handler)

    return logger


def get_location_info(fips_code):
    """Generate location information for a given FIPS code."""
    fips_code = str(fips_code)
    location_name = get_location_from_fips(fips_code)

    # Extract state name for state-level FIPS
    if len(fips_code) == 2 or (len(fips_code) == 5 and fips_code[2:] == '000'):
        state_code = fips_code[:2]
        state_name = STATE_FIPS.get(state_code, "Unknown")
    else:
        # For county FIPS, extract state
        state_code = fips_code[:2]
        state_name = STATE_FIPS.get(state_code, "Unknown")

    # Create a geonames-like ID
    geonames_id = f"fips_{fips_code}"

    location_info = {
        "@context": {
            "iso3166-1": "http://www.iso.org/iso-3166-1#",
            "iso3166-2": "http://www.iso.org/iso-3166-2#",
            "gn": "http://www.geonames.org/ontology#",
            "geo": "http://www.w3.org/2003/01/geo/wgs84_pos#"
        },
        "@id": f"http://sws.geonames.org/{geonames_id}/",
        "@type": "gn:Feature",
        "gn:name": location_name,
        "iso3166-1:alpha2": "US",
        "iso3166-1:alpha3": "USA",
        "iso3166-1:numeric": "840",
        "gn:fipsCode": fips_code
    }

    # Add state abbreviation if available
    state_abbr = STATE_ABBR.get(state_name, "")
    if state_abbr:
        location_info["iso3166-2:code"] = f"US-{state_abbr}"

    return location_info


def remove_none_values(obj):
    """Remove None values recursively from a dictionary or list."""
    if isinstance(obj, dict):
        return {key: remove_none_values(value) for key, value in obj.items() if value is not None}
    elif isinstance(obj, list):
        return [remove_none_values(item) for item in obj if item is not None]
    else:
        return obj


def yaml_to_jsonld(yaml_file_path):
    """Convert a YAML file to JSON-LD using schema.org vocabulary"""
    with open(yaml_file_path, 'r') as file:
        data = yaml.safe_load(file)

    # Create the basic JSON-LD structure
    if len(data.get("team_abbr")) > 0:
        team_name = data.get("team_abbr") + "-" + data.get("model_abbr")
    else:
        team_name = data.get("model_abbr")
    jsonld = {
        "@context": "https://schema.org/",
        "@type": "Dataset",
        "name": team_name,
        ##"alternateName": data.get("model_abbr"),
        "description": data.get("methods_long") or data.get("methods"),
        "version": data.get("model_version")
             # Add RSV disease information
    }

    missing_val = ["NA", "na", "TBD", "N/A", "NaN"]

<<<<<<< HEAD
        # Add RSV disease information
=======
    if data.get("license") not in missing_val:
        jsonld["license"] = data.get("license")

    if data.get("website_url") not in missing_val:
        jsonld["website"] = data.get("website_url")
>>>>>>> f7f2778a

     # Add the organization (team)
    jsonld["producer"] = {
        "@type": "Organization",
        "name": data.get("team_name")
    }

    if data.get("team_funding") and data.get("team_funding") not in missing_val:
        jsonld["producer"]["funder"] = {
            "@type": "Organization",
            "description": data.get("team_funding")
        }

    # Add contributors as authors
    if "model_contributors" in data and data["model_contributors"]:
        jsonld["author"] = []
        for contributor in data["model_contributors"]:
            person = {
                "@type": "Person",
                "name": contributor.get("name"),
                "affiliation": {
                    "@type": "Organization",
                    "name": contributor.get("affiliation")
                } if contributor.get("affiliation") else None,
                "email": contributor.get("email")
            }
            jsonld["author"].append(person)

    # Add data inputs
    if data.get("data_inputs"):
        jsonld["isBasedOn"] = {
            "@type": "Dataset",
            "description": data.get("data_inputs")
        }

    # Clean up None values
    jsonld = remove_none_values(jsonld)

    return jsonld


def get_target_metadata_from_tasks(config, round_id):
    """Extract target metadxrata from tasks.json for each target."""
    target_metadata = {}

    # Go through all rounds and tasks
    for round_config in config.get_all_rounds():
        config_round_id = round_config.round_id
        if config_round_id == round_id:
            for task in round_config.model_tasks:
                if hasattr(task, 'target_metadata'):
                    for target in task.target_metadata:
                        # Access attributes directly instead of using .get()
                        if hasattr(target, 'target_id') and target.target_id not in target_metadata:
                            # Check if URI exists and log it
                            if hasattr(target, 'uri'):
                                logging.info(
                                    f"Round {round_id}: Found URI '{target.uri}' for target '{target.target_id}'")
                            else:
                                logging.warning(
                                    f"Round {round_id}: No URI attribute found for target '{target.target_id}'")

                            # Store the target metadata
                            target_metadata[target.target_id] = target

    logging.info(f"Extracted metadata for {len(target_metadata)} unique targets")
    return target_metadata


def get_targets_from_tasks_json(config, round_id, global_field_values_dict):
    target_metadata_dict = get_target_metadata_from_tasks(config, round_id)

    target_obj_list = []
    for target in target_metadata_dict:
        if target in (global_field_values_dict['target']) and len(global_field_values_dict['target']) > 1:
            # Get rich metadata from tasks.json
            target_md = target_metadata_dict.get(target, None)

            target_obj = {
                "@type": "PropertyValue",
                "name": target_md.target_name if target_md and hasattr(target_md, "target_name") else target
            }

            # Add URI if available - this is the key part for including the URI
            if target_md and hasattr(target_md, "uri") and target_md.uri:
                target_obj["identifier"] = target_md.uri

            # Add alternative name if available
            if target_md and hasattr(target_md, "alternative_name") and target_md.alternative_name:
                target_obj["alternateName"] = target_md.alternative_name

            # Add description
            if target_md and hasattr(target_md, "description") and target_md.description:
                target_obj["description"] = target_md.description

            # Add units
            if target_md and hasattr(target_md, "target_units") and target_md.target_units:
                target_obj["unitText"] = target_md.target_units

            if target_md and hasattr(target_md, "target_id") and target_md.target_id:
                target_obj["target_id"] = target_md.target_id

            if target_md and hasattr(target_md, "target_type") and target_md.target_type:
                target_obj["target_type"] = target_md.target_type

            if target_md and hasattr(target_md, "target_keys") and target_md.target_keys:
                target_obj["target_keys"] = target_md.target_keys

            # Add time unit if step-ahead target
            if target_md and hasattr(target_md, "is_step_ahead") and target_md.is_step_ahead:
                if hasattr(target_md, "time_unit"):
                    target_obj["temporalUnit"] = target_md.time_unit

            target_obj_list.append(target_obj)
        else:
            print("Skipping target metadata for target:", target)

    return target_obj_list


def process_metadata_for_round(round_id, metadata_dir, output_dir, config):
    # Find all YAML files
    yaml_files = [f for f in os.listdir(metadata_dir) if f.endswith(('.yaml', '.yml'))]

    if not yaml_files:
        logging.info(f"No YAML files found in '{metadata_dir}'")
        return []

    logging.info(f"Found {len(yaml_files)} YAML files to process")

    # Read tasks.json configuration
    # Get locations from tasks.json instead of from output files
    global_field_values_dict = {}
    results = []
    for yaml_file in yaml_files:
        model_name = os.path.splitext(yaml_file)[0]
        yaml_path = os.path.join(metadata_dir, yaml_file)

        logging.info(f"Processing {model_name}...")
        jsonld_data = yaml_to_jsonld(yaml_path)

        # Add round_id to the JSON-LD data

        # Also add it to the workExample if it exists
        if "workExample" in jsonld_data:
            jsonld_data["workExample"]["isPartOf"] = {
                "@type": "Event",
                "name": f"Round {round_id}",
                "identifier": round_id
            }

        # Ensure workExample exists and is specified as a Dataset
        if "workExample" not in jsonld_data:
            jsonld_data["workExample"] = {
                "@type": "Dataset",
                "description": "RSV disease projection outputs",
            }

        # Process targets with ontology references

        # Add targets to variableMeasured

        # After processing targets, add this code to process locations

        # After processing targets and locations, add file format information
        file_types = get_output_file_types(round_id, model_name,
                                           directory=os.path.join("data", round_id, "model-output", model_name))
        if file_types:
            logging.info(f"Found {len(file_types)} files for {model_name}")

            # Add file format information to workExample
            if "workExample" in jsonld_data:
                jsonld_data["workExample"]["encodingFormat"] = []

                if file_types["parquet"] > 0:
                    jsonld_data["workExample"]["encodingFormat"].append({
                        "@type": "FileFormat",
                        "name": "Apache Parquet",
                        "fileExtension": ".parquet"
                    })
        # if directory exists
        if os.path.exists(os.path.join("data", round_id, "model-output", model_name)):
            distinct_field_values_for_this_model = \
                (get_distinct_field_values(round_id, model_name, directory="data", reset_cache=True))
            # For each field in the model's distinct values
            for field, values in distinct_field_values_for_this_model.items():
                # If field doesn't exist in global dict yet, initialize it
                if field not in global_field_values_dict:
                    global_field_values_dict[field] = values
                # If field exists, append only new values
                else:
                    for value in values:
                        if value not in global_field_values_dict[field]:
                            global_field_values_dict[field].append(value)

        # Write output directly to the output directory, not in a nested round_id directory
        os.makedirs(output_dir, exist_ok=True)
        output_path = os.path.join(output_dir, f"{model_name}.jsonld")
        with open(output_path, 'w') as f:
            json.dump(jsonld_data, f, indent=2)

        results.append({
            'model': model_name,
            'yaml_file': yaml_path,
            'jsonld_file': output_path,
            # 'location_count': len(results_dict.get("location", [])),
            # 'target_count': len(results_dict.get("target", [])),
            'round_id': round_id
        })

    return (results, global_field_values_dict)


def create_consolidated_round_jsonld(round_output_dir, round_id, config, global_field_values_dict):
    """
    Create a consolidated JSON-LD file for the entire round that includes data from all model JSON-LD files.

    Parameters:
        round_output_dir (str): Directory containing individual model JSON-LD files
        round_id (str): Round identifier
        results (list): List of dictionaries with model results information

    Returns:
        str: Path to the consolidated JSON-LD file
    """
    logging.info(f"Creating consolidated JSON-LD for round {round_id}...")

    # Get all JSON-LD files in the round output directory
    jsonld_files = [f for f in os.listdir(round_output_dir) if f.endswith('.jsonld') and not f.startswith('round_')]

    # Create the basic structure for the consolidated JSON-LD
    consolidated = {"@context": "https://schema.org/", "@type": "Dataset",
                    "name": f"Round {round_id} Scenario Projection Models Collection",
                    "description": f"Collection of model output from round {round_id}", "identifier": round_id,
                    "hasPart": [], "workExample": {
            "@type": [
                "Dataset",
                "https://midasnetwork.us/ontology/class-datasetsmidas97.html",  # Model output
                "https://midasnetwork.us/ontology/class-oboobcs_0000267.html"  # Scenario analysis
            ],
            "description": "RSV disease projection outputs",
        }}

    consolidated["healthCondition"] = {
        "@type": "MedicalCondition",
        "name": "Respiratory Syncytial Virus",
        "alternateName": "RSV",
        "code": {
            "@type": "MedicalCode",
            "codeValue": "B974",
            "codingSystem": "ICD-10",
            "description": "Respiratory syncytial virus as the cause of diseases classified elsewhere"
        }
    }

    consolidated["roundId"] = round_id

    target_obj_list = get_targets_from_tasks_json(config, round_id, global_field_values_dict)
    for target_obj in target_obj_list:
        if "variableMeasured" not in consolidated["workExample"]:
            consolidated["workExample"]["variableMeasured"] = [target_obj]
        else:
            consolidated["workExample"]["variableMeasured"].append(target_obj)

    round_config = config.get_round_by_id(round_id)
    if round_config:
        output_types = []
        for task in round_config.model_tasks:
            for output_type_name, output_type_config in task.output_type.items():
                # Create a serializable representation
                output_types.append({
                    "type": output_type_name,
                    "output_type_id": output_type_config.output_type_id,
                    "value": output_type_config.value
                })
        # Remove duplicates
        unique_output_types_str = {json.dumps(d, sort_keys=False) for d in output_types}
        unique_output_types = [json.loads(s) for s in unique_output_types_str]
        consolidated["workExample"]["output_type"] = unique_output_types

    locations = get_distinct_task_from_tasks_json(round_id, "location", config, global_field_values_dict)

    # Add spatial coverage to workExample
    if "workExample" in consolidated:
        consolidated["workExample"]["spatialCoverage"] = []

    for location_fips in locations:
        location_info = get_location_info(location_fips)
        if location_info:
            consolidated["workExample"]["spatialCoverage"].append(location_info)
            logging.debug(f"Added location info for FIPS {location_fips}")

        # Add age groups to workExample
    age_groups = get_distinct_task_from_tasks_json(round_id, "age_group", config, global_field_values_dict)
    if age_groups:
        consolidated["workExample"]["ageGroups"] = age_groups

    temporal_coverage = calculate_temporal_coverage(round_id, config, global_field_values_dict)

    # Add temporal coverage to workExample
    if "workExample" in consolidated:
        # Assuming temporal_coverage returns start/end dates
        if "startDate" in temporal_coverage and "endDate" in temporal_coverage:
            consolidated["workExample"]["temporalCoverage"] = (
                f"{temporal_coverage['startDate']}/{temporal_coverage['endDate']}"
            )
        # Or if it returns an ISO 8601 time interval directly
        elif "interval" in temporal_coverage:
            consolidated["workExample"]["temporalCoverage"] = temporal_coverage["interval"]

    # Collect model data
    for jsonld_file in jsonld_files:
        file_path = os.path.join(round_output_dir, jsonld_file)
        try:
            with open(file_path, 'r') as f:
                model_data = json.load(f)

            # Include the complete model data in hasPart instead of just a reference
            consolidated["hasPart"].append(model_data)

        except Exception as e:
            logging.error(f"Error processing {jsonld_file}: {e}")

    # Add summary statistics
    model_count = len(consolidated["hasPart"])
    consolidated["numberOfItems"] = model_count

    # Write the consolidated file
    consolidated_file_path = os.path.join("output", f"round_{round_id}.jsonld")
    with open(consolidated_file_path, 'w') as f:
        json.dump(consolidated, f, indent=2)

    logging.info(f"Consolidated JSON-LD written to {consolidated_file_path} with {model_count} models included")
    return consolidated_file_path


def process_all_metadata(base_dir="data", metadata_subdir="model-metadata", output_dir="output"):
    """Process metadata from each round directory separately."""
    # Identify round directories (date-based folders like 2023-11-12)
    round_dirs = [d for d in os.listdir(base_dir) if os.path.isdir(os.path.join(base_dir, d)) and
                  re.match(r'\d{4}-\d{2}-\d{2}', d)]

    if not round_dirs:
        logging.info(f"No round directories found in '{base_dir}'.")
        return []

    logging.info(f"Found {len(round_dirs)} round directories: {', '.join(round_dirs)}")

    results = []
    for round_dir in round_dirs:
        round_path = os.path.join(base_dir, round_dir)
        metadata_dir_full = os.path.join(round_path, metadata_subdir)

        # Check if metadata directory exists for this round
        if not os.path.isdir(metadata_dir_full):
            logging.info(f"Metadata directory '{metadata_dir_full}' not found for round {round_dir}. Skipping.")
            continue

        # Create corresponding output directory for this round
        round_output_dir = os.path.join(output_dir, round_dir)
        if os.path.exists(round_output_dir):
            shutil.rmtree(round_output_dir)
        os.makedirs(round_output_dir, exist_ok=True)

        logging.info(f"Processing round directory: {round_dir}")

        # Load the tasks.json config for this round
        tasks_json_path = os.path.join(round_path, "hub-config", "tasks.json")
        if not os.path.exists(tasks_json_path):
            logging.warning(f"tasks.json not found at {tasks_json_path}. Skipping round {round_dir}.")
            continue

        config = read_tasks_config(tasks_json_path)

        rounds = config.get_all_rounds()

        for round_config in rounds:
            round_id = round_config.round_id

            logging.info(f"Processing round ID: {round_id} from directory: {round_dir}")

            # Process metadata for this round and save to the round-specific output directory
            res = process_metadata_for_round(round_id, metadata_dir_full, round_output_dir, config)
            round_results = res[0]
            global_field_values_dict = res[1]

            results.extend(round_results)

            logging.info(
                f"Completed processing round {round_id} from directory {round_dir}: {len(round_results)} models processed")

            # Create consolidated JSON-LD for the round
        create_consolidated_round_jsonld(round_output_dir, round_id, config, global_field_values_dict)

    logging.info(f"Successfully processed {len(results)} models across all rounds.")
    return results


if __name__ == "__main__":
    import argparse

    # Setup logging
    logger = setup_logging()

    # Parse command line arguments
    parser = argparse.ArgumentParser(description='Process model metadata files and convert to JSON-LD.')
    parser.add_argument('--base_dir', default='data', help='Base directory containing round directories')
    parser.add_argument('--metadata_subdir', default='model-metadata',
                        help='Subdirectory containing YAML metadata files')
    parser.add_argument('--output', default='output', help='Directory to output JSON-LD files')
    args = parser.parse_args()

    # Process metadata with specified directories
    logging.info(f"Starting metadata processing...")
    results = process_all_metadata(base_dir=args.base_dir, metadata_subdir=args.metadata_subdir, output_dir=args.output)

    logging.info(f"Added location information to {sum(1 for r in results if r.get('location_count', 0) > 0)} models")
    logging.info(f"Base directory: {args.base_dir}")
    logging.info(f"Metadata subdirectory: {args.metadata_subdir}")
    logging.info(f"Output directory: {args.output}")
    logging.info("Processing complete")<|MERGE_RESOLUTION|>--- conflicted
+++ resolved
@@ -217,21 +217,22 @@
         "name": team_name,
         ##"alternateName": data.get("model_abbr"),
         "description": data.get("methods_long") or data.get("methods"),
+        "version": data.get("model_version"),
+        "license": data.get("license"),
+
+        # Add RSV disease information
+
         "version": data.get("model_version")
              # Add RSV disease information
     }
 
     missing_val = ["NA", "na", "TBD", "N/A", "NaN"]
 
-<<<<<<< HEAD
-        # Add RSV disease information
-=======
     if data.get("license") not in missing_val:
         jsonld["license"] = data.get("license")
 
     if data.get("website_url") not in missing_val:
         jsonld["website"] = data.get("website_url")
->>>>>>> f7f2778a
 
      # Add the organization (team)
     jsonld["producer"] = {
